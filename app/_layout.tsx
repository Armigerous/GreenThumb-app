--- conflicted
+++ resolved
@@ -7,13 +7,10 @@
 import { Platform, Text, View } from "react-native";
 import { QueryClient, QueryClientProvider } from "@tanstack/react-query";
 import { configureBackgroundFetch } from "@/lib/backgroundService";
-<<<<<<< HEAD
-=======
 import {
   checkSupabaseStorage,
   checkRequestingUserIdFunction,
 } from "@/utils/initSupabase";
->>>>>>> 059ce06b
 
 // Create a client
 const queryClient = new QueryClient({
@@ -46,20 +43,12 @@
     }
   }, [isSignedIn, isLoaded, segments]);
 
-<<<<<<< HEAD
-  // Initialize background service when user is signed in
-=======
   // Initialize background service and check Supabase storage when user is signed in
->>>>>>> 059ce06b
   useEffect(() => {
     if (isSignedIn && Platform.OS !== "web") {
       try {
         // Configure background fetch for plant data updates
         configureBackgroundFetch();
-<<<<<<< HEAD
-      } catch (error) {
-        console.error("Error setting up background fetch:", error);
-=======
 
         // Check Supabase storage buckets and RLS function - add delay to ensure auth is ready
         let storageChecked = false;
@@ -106,7 +95,6 @@
           "Error setting up background and storage services:",
           error
         );
->>>>>>> 059ce06b
       }
     }
   }, [isSignedIn]);
