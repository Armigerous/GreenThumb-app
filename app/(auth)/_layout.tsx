--- conflicted
+++ resolved
@@ -22,12 +22,6 @@
     <Stack
       screenOptions={{
         headerShown: false,
-<<<<<<< HEAD
-        animation: "slide_from_right",
-        presentation: "card",
-        gestureEnabled: true,
-        gestureDirection: "horizontal",
-=======
         animation: "fade_from_bottom",
         gestureEnabled: true,
         gestureDirection: "horizontal",
@@ -41,7 +35,6 @@
         transitionEnd: (e) => {
           // Optional: Handle transition end if needed
         },
->>>>>>> 8a069672
       }}
       initialRouteName="welcome"
     >
