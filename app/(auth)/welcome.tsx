--- conflicted
+++ resolved
@@ -9,8 +9,7 @@
   useWindowDimensions,
   Animated,
 } from "react-native";
-import { useRouter, Link } from "expo-router";
-import { Ionicons } from "@expo/vector-icons";
+import { useRouter } from "expo-router";
 
 // Onboarding slides data
 const slides = [
@@ -70,7 +69,6 @@
   }, [currentIndex, isAutoScrolling]);
 
   const handleGetStarted = () => {
-<<<<<<< HEAD
     setIsAutoScrolling(false);
     router.push("/(auth)/sign-up");
   };
@@ -87,29 +85,6 @@
     return (
       <View className="w-full items-center justify-center" style={{ width }}>
         <View className="w-full h-[300px] justify-center items-center mb-5">
-=======
-    router.navigate("/(auth)/sign-in");
-  };
-
-  return (
-    <SafeAreaView className="flex-1 bg-background">
-      <View className="flex-row justify-between items-center px-5 pt-5">
-        <Text className="text-foreground text-lg font-medium">
-          The GreenThumb
-        </Text>
-        <Link href="/(auth)/sign-in" asChild>
-          <TouchableOpacity className="flex-row items-center bg-primary py-2 px-4 rounded-lg">
-            <Ionicons name="log-in-outline" size={18} color="#FFFFFF" />
-            <Text className="text-primary-foreground ml-2 text-base">
-              Sign In
-            </Text>
-          </TouchableOpacity>
-        </Link>
-      </View>
-
-      <View className="flex-1 justify-center items-center p-5">
-        <View className="w-full h-[250px] justify-center items-center mb-5">
->>>>>>> 8a069672
           <Image
             source={item.image}
             className="w-4/5 h-4/5"
@@ -117,25 +92,12 @@
           />
         </View>
 
-<<<<<<< HEAD
         <View className="items-center px-5">
           <Text className="text-2xl font-bold text-foreground mb-3 text-center">
             {item.title}
           </Text>
           <Text className="text-base text-foreground text-center opacity-80 px-4">
             {item.description}
-=======
-        <View className="items-center mb-8">
-          <Text className="text-3xl font-bold text-foreground mb-2 text-center">
-            Your North Carolina
-          </Text>
-          <Text className="text-3xl font-bold text-foreground mb-2 text-center">
-            Garden Companion
->>>>>>> 8a069672
-          </Text>
-          <Text className="text-base text-foreground text-center opacity-80 mb-4">
-            Access to over 4,500 plants with care advice{"\n"}
-            tailored to North Carolina growing conditions
           </Text>
 
           {/* Feature highlights */}
@@ -181,7 +143,6 @@
     );
   };
 
-<<<<<<< HEAD
   return (
     <SafeAreaView className="flex-1 bg-background">
       <View className="flex-row justify-end items-center px-5 pt-5">
@@ -191,16 +152,6 @@
         >
           <Text className="text-primary text-base font-semibold">Sign In</Text>
         </TouchableOpacity>
-=======
-        <Link href="/(auth)/sign-in" asChild>
-          <TouchableOpacity className="bg-primary py-4 px-8 rounded-xl w-full items-center flex-row justify-center">
-            <Text className="text-primary-foreground text-base font-bold mr-2">
-              Start Growing Smarter
-            </Text>
-            <Ionicons name="arrow-forward" size={20} color="#FFFFFF" />
-          </TouchableOpacity>
-        </Link>
->>>>>>> 8a069672
       </View>
 
       <View className="flex-1">
