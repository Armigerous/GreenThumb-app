import { useSignIn, useSSO } from "@clerk/clerk-expo";
import { Link, useRouter } from "expo-router";
import {
  Text,
  TextInput,
  View,
  TouchableOpacity,
  Image,
  SafeAreaView,
  ScrollView,
} from "react-native";
import React, { useCallback, useEffect, useState } from "react";
import * as WebBrowser from "expo-web-browser";
import { GoogleIcon, AppleIcon, FacebookIcon } from "@/components/icons";
import { CompactSpinner } from "@/components/UI/LoadingSpinner";
import { Ionicons } from "@expo/vector-icons";

// Handle any pending authentication sessions
WebBrowser.maybeCompleteAuthSession();

export const useWarmUpBrowser = () => {
  useEffect(() => {
    void WebBrowser.warmUpAsync();
    return () => {
      void WebBrowser.coolDownAsync();
    };
  }, []);
};

export default function Page() {
  useWarmUpBrowser();
  const { signIn, setActive, isLoaded } = useSignIn();
  const { startSSOFlow } = useSSO();
  const router = useRouter();
  const [isLoading, setIsLoading] = useState(false);
  const [error, setError] = useState<string | null>(null);

  // Authentication states
  const [identifier, setIdentifier] = useState("");
  const [password, setPassword] = useState("");
  const [isPhone, setIsPhone] = useState(false);
  const [pendingVerification, setPendingVerification] = useState(false);
  const [verificationCode, setVerificationCode] = useState("");

  // Helper function to get user-friendly error messages
  const getFriendlyErrorMessage = (err: any): string => {
    // Check if it's a Clerk error
    if (err.clerkError) {
      // Handle specific error codes
      const errorCode = err.errors?.[0]?.code;

      switch (errorCode) {
        case "form_param_format_invalid":
          if (err.errors?.[0]?.meta?.paramName === "identifier") {
            return isPhone
              ? "The phone number format is invalid. Please check and try again."
              : "The email address format is invalid. Please check and try again.";
          }
          return "One of the provided fields has an invalid format.";
        case "form_identifier_not_found":
          return isPhone
            ? "We couldn't find an account with that phone number. Please check your number or sign up."
            : "We couldn't find an account with that email. Please check your email or sign up.";
        case "form_password_incorrect":
          return "Incorrect password. Please try again or use 'Forgot password'.";
        case "form_identifier_email_address_verification_required":
          return "Please verify your email address before signing in.";
        case "form_identifier_phone_number_verification_required":
          return "Please verify your phone number before signing in.";
        case "network_failure":
          return "Network connection issue. Please check your internet connection and try again.";
        default:
          // Return the actual error message if available
          return err.errors?.[0]?.message || "An error occurred during sign in";
      }
    }

    // Generic error handling
    return err.message || "An unexpected error occurred. Please try again.";
  };

  // Social sign-in handlers
  const onSignInWithGoogle = useCallback(async () => {
    try {
      setIsLoading(true);
      setError(null);

      const { createdSessionId, setActive: setActiveSession } =
        await startSSOFlow({
          strategy: "oauth_google",
        });

      if (createdSessionId) {
        setActiveSession!({ session: createdSessionId });
        router.replace("/");
      }
    } catch (err: any) {
      console.error("Google Sign In Error:", err);
      setError(
        getFriendlyErrorMessage(err) ||
          "An error occurred during Google sign in"
      );
    } finally {
      setIsLoading(false);
    }
  }, []);

  const onSignInWithApple = useCallback(async () => {
    try {
      setIsLoading(true);
      setError(null);

      const { createdSessionId, setActive: setActiveSession } =
        await startSSOFlow({
          strategy: "oauth_apple",
        });

      if (createdSessionId) {
        setActiveSession!({ session: createdSessionId });
        router.replace("/");
      }
    } catch (err: any) {
      console.error("Apple Sign In Error:", err);
      setError(
        getFriendlyErrorMessage(err) || "An error occurred during Apple sign in"
      );
    } finally {
      setIsLoading(false);
    }
  }, []);

  const onSignInWithFacebook = useCallback(async () => {
    try {
      setIsLoading(true);
      setError(null);

      const { createdSessionId, setActive: setActiveSession } =
        await startSSOFlow({
          strategy: "oauth_facebook",
        });

      if (createdSessionId) {
        setActiveSession!({ session: createdSessionId });
        router.replace("/");
      }
    } catch (err: any) {
      console.error("Facebook Sign In Error:", err);
      setError(
        getFriendlyErrorMessage(err) ||
          "An error occurred during Facebook sign in"
      );
    } finally {
      setIsLoading(false);
    }
  }, []);

  // Email/Phone sign-in handler
  const onSignInPress = async () => {
    if (!isLoaded) return;

    // Basic validation
    if (!identifier.trim()) {
      setError(
        isPhone
          ? "Please enter your phone number"
          : "Please enter your email address"
      );
      return;
    }

    if (!password.trim()) {
      setError("Please enter your password");
      return;
    }

    setIsLoading(true);
    setError(null);

    try {
      const signInAttempt = await signIn.create({
        identifier,
        password,
      });

      if (signInAttempt.status === "complete") {
        await setActive({ session: signInAttempt.createdSessionId });
        router.replace("/");
      } else if (signInAttempt.status === "needs_first_factor") {
        // Handle phone verification if needed
        if (
          isPhone &&
          signInAttempt.firstFactorVerification.strategy === "phone_code"
        ) {
          await signIn.prepareFirstFactor({
            strategy: "phone_code",
            phoneNumberId: signInAttempt.supportedFirstFactors?.find(
              (factor) => factor.strategy === "phone_code"
            )?.phoneNumberId as string,
          });
          setPendingVerification(true);
        } else {
          setError("Please complete all required steps to sign in.");
          console.error(JSON.stringify(signInAttempt, null, 2));
        }
      } else {
        setError("Please complete all required steps to sign in.");
        console.error(JSON.stringify(signInAttempt, null, 2));
      }
    } catch (err: any) {
      console.error(JSON.stringify(err, null, 2));
      setError(getFriendlyErrorMessage(err));
    } finally {
      setIsLoading(false);
    }
  };

  // Verification handler for phone sign-in
  const onVerifyPress = async () => {
    if (!isLoaded || !verificationCode) {
      setError("Please enter the verification code");
      return;
    }

    setIsLoading(true);
    setError(null);

    try {
      const result = await signIn.attemptFirstFactor({
        strategy: "phone_code",
        code: verificationCode,
      });

      if (result.status === "complete") {
        await setActive({ session: result.createdSessionId });
        router.replace("/");
      } else {
        setError("Verification failed. Please try again.");
      }
    } catch (err: any) {
      console.error(JSON.stringify(err, null, 2));
      setError(getFriendlyErrorMessage(err));
    } finally {
      setIsLoading(false);
    }
  };

  // Helper function to clear input when switching between email and phone
  const handleIdentifierTypeChange = (usePhone: boolean) => {
    setIsPhone(usePhone);
    setIdentifier("");
    setError(null);
  };

  return (
    <SafeAreaView className="flex-1 bg-background">
<<<<<<< HEAD
      <View className="flex-row items-center px-5 pt-5">
        <TouchableOpacity onPress={() => router.back()} className="p-2 -ml-2">
          <Ionicons name="arrow-back" size={24} color="black" />
          <Text className="text-foreground text-base">Back</Text>
        </TouchableOpacity>
=======
      <View className="flex-row justify-between items-center px-5 pt-5">
        <Link href="/(auth)/welcome" asChild>
          <TouchableOpacity>
            <View className="flex-row items-center">
              <Ionicons name="chevron-back" size={20} color="#000" />
              <Text className="text-foreground text-base ml-1">Back</Text>
            </View>
          </TouchableOpacity>
        </Link>

        <Text className="text-foreground text-base font-medium">Sign In</Text>

        <Link href="/(auth)/sign-up" asChild>
          <TouchableOpacity>
            <View className="flex-row items-center">
              <Text className="text-primary mr-1">Sign up</Text>
              <Ionicons name="person-add-outline" size={16} color="#5E994B" />
            </View>
          </TouchableOpacity>
        </Link>
>>>>>>> 8a069672
      </View>

      <ScrollView className="flex-1 p-5">
        <View className="w-full h-[150px] justify-center items-center">
          <Image
            source={require("@/assets/images/logo.png")}
            className="w-1/2 h-full"
            resizeMode="contain"
          />
        </View>

        <Text className="text-2xl font-bold text-foreground text-center mb-5">
<<<<<<< HEAD
          Welcome Back
=======
          The GreenThumb
>>>>>>> 8a069672
        </Text>

        {error && (
          <View className="bg-destructive/10 border border-destructive rounded-lg p-3 mb-4">
            <Text className="text-destructive text-center">{error}</Text>
          </View>
        )}

        {!pendingVerification ? (
          <>
            <View className="w-full mb-5">
              <View className="flex-row justify-between mb-2">
                <TouchableOpacity
                  onPress={() => handleIdentifierTypeChange(false)}
                  className={`py-2 px-4 rounded-lg ${
                    !isPhone ? "bg-primary" : "bg-cream-200"
                  }`}
                >
                  <Text
                    className={
                      !isPhone ? "text-primary-foreground" : "text-foreground"
                    }
                  >
                    {isPhone ? "Use Email" : "Email"}
                  </Text>
                </TouchableOpacity>
                <TouchableOpacity
                  onPress={() => handleIdentifierTypeChange(true)}
                  className={`py-2 px-4 rounded-lg ${
<<<<<<< HEAD
                    isPhone ? "bg-primary" : "bg-cream-200"
=======
                    isPhone ? "bg-primary" : "bg-cream-800/70"
>>>>>>> 8a069672
                  }`}
                >
                  <Text className="text-primary-foreground">
                    {!isPhone ? "Use Phone" : "Phone"}
                  </Text>
                </TouchableOpacity>
              </View>

              <Text className="text-foreground mb-1 text-sm">
                {isPhone ? "Phone Number" : "Email"}
              </Text>
              <View className="flex-row items-center bg-cream-50 border-2 border-foreground rounded-lg mb-4 overflow-hidden">
                <View className="p-3 justify-center">
                  <Ionicons
                    name={isPhone ? "call-outline" : "mail-outline"}
                    size={20}
                    color="#333"
                  />
                </View>
                <TextInput
                  className="flex-1 p-3 text-foreground"
                  autoCapitalize="none"
                  value={identifier}
                  placeholder={
                    isPhone ? "Enter your phone number" : "Enter your email"
                  }
                  placeholderTextColor="#999"
                  onChangeText={(text) => setIdentifier(text)}
                  keyboardType={isPhone ? "phone-pad" : "email-address"}
                  editable={!isLoading}
                />
              </View>

              <Text className="text-foreground mb-1 text-sm">Password</Text>
              <View className="flex-row items-center bg-cream-50 border-2 border-foreground rounded-lg mb-4 overflow-hidden">
                <View className="p-3 justify-center">
                  <Ionicons name="lock-closed-outline" size={20} color="#333" />
                </View>
                <TextInput
                  className="flex-1 p-3 text-foreground"
                  value={password}
                  placeholder="Enter your password"
                  placeholderTextColor="#999"
                  secureTextEntry={true}
                  onChangeText={(text) => setPassword(text)}
                  editable={!isLoading}
                />
              </View>

              <TouchableOpacity onPress={() => {}} className="mb-5">
                <Text className="text-primary text-right text-sm font-semibold">
                  Forgot your password?
                </Text>
              </TouchableOpacity>

              <TouchableOpacity
<<<<<<< HEAD
                className="bg-primary py-4 rounded-2xl items-center"
=======
                className="bg-primary py-4 rounded-lg items-center flex-row justify-center"
>>>>>>> 8a069672
                onPress={onSignInPress}
                disabled={isLoading || !isLoaded}
              >
                <Text className="text-primary-foreground font-bold text-base mr-2">
                  {isLoading ? "Signing in..." : "Sign In"}
                </Text>
                {!isLoading && (
                  <Ionicons name="log-in-outline" size={20} color="#FFFFFF" />
                )}
              </TouchableOpacity>
            </View>

            <View className="items-center my-4">
              <View className="flex-row items-center w-full mb-4">
                <View className="flex-1 h-[1px] bg-cream-300" />
                <Text className="text-foreground text-sm mx-4">
                  Or sign in with
                </Text>
                <View className="flex-1 h-[1px] bg-cream-300" />
              </View>
              <View className="flex-row justify-between w-full gap-4">
                <TouchableOpacity
                  className="bg-cream-50 p-3 rounded-lg shadow-sm border border-cream-400 flex-1 h-12 items-center justify-center"
                  onPress={onSignInWithGoogle}
                  disabled={isLoading}
                >
                  <GoogleIcon size={24} />
                </TouchableOpacity>
                <TouchableOpacity
                  className="bg-cream-50 p-3 rounded-lg shadow-sm border border-cream-400 flex-1 h-12 items-center justify-center"
                  onPress={onSignInWithApple}
                  disabled={isLoading}
                >
                  <AppleIcon size={24} />
                </TouchableOpacity>
                <TouchableOpacity
                  className="bg-cream-50 p-3 rounded-lg shadow-sm border border-cream-400 flex-1 h-12 items-center justify-center"
                  onPress={onSignInWithFacebook}
                  disabled={isLoading}
                >
                  <FacebookIcon size={24} />
                </TouchableOpacity>
              </View>
            </View>
          </>
        ) : (
          <View className="w-full mb-5">
            <Text className="text-foreground mb-5 text-center">
              We've sent a verification code to your phone. Please enter it
              below.
            </Text>
            <View className="flex-row items-center bg-cream-50 border-2 border-foreground rounded-lg mb-4 overflow-hidden">
              <View className="p-3 justify-center">
                <Ionicons name="keypad-outline" size={20} color="#333" />
              </View>
              <TextInput
                className="flex-1 p-3 text-foreground"
                value={verificationCode}
                placeholder="Verification code"
                placeholderTextColor="#999"
                onChangeText={(code) => setVerificationCode(code)}
                keyboardType="number-pad"
                editable={!isLoading}
              />
            </View>

            <TouchableOpacity
<<<<<<< HEAD
              className="bg-primary py-4 rounded-2xl items-center"
=======
              className="bg-primary py-4 rounded-lg items-center flex-row justify-center"
>>>>>>> 8a069672
              onPress={onVerifyPress}
              disabled={isLoading || !isLoaded}
            >
              <Text className="text-primary-foreground font-bold text-base mr-2">
                {isLoading ? "Verifying..." : "Verify Code"}
              </Text>
              {!isLoading && (
                <Ionicons
                  name="checkmark-circle-outline"
                  size={20}
                  color="#FFFFFF"
                />
              )}
            </TouchableOpacity>
          </View>
        )}

        {isLoading && (
          <View className="mt-4 items-center">
            <CompactSpinner size={32} color="#5E994B" />
          </View>
        )}

        <View className="flex-row justify-center mt-6 mb-8">
          <Text className="text-foreground">Don't have an account? </Text>
<<<<<<< HEAD
          <Link href="/sign-up">
            <Text className="text-primary font-semibold">Sign up</Text>
=======
          <Link href="/(auth)/sign-up" asChild>
            <TouchableOpacity className="flex-row items-center">
              <Text className="text-primary mr-1">Sign up</Text>
              <Ionicons name="person-add-outline" size={16} color="#5E994B" />
            </TouchableOpacity>
>>>>>>> 8a069672
          </Link>
        </View>
      </ScrollView>
    </SafeAreaView>
  );
}<|MERGE_RESOLUTION|>--- conflicted
+++ resolved
@@ -253,13 +253,6 @@
 
   return (
     <SafeAreaView className="flex-1 bg-background">
-<<<<<<< HEAD
-      <View className="flex-row items-center px-5 pt-5">
-        <TouchableOpacity onPress={() => router.back()} className="p-2 -ml-2">
-          <Ionicons name="arrow-back" size={24} color="black" />
-          <Text className="text-foreground text-base">Back</Text>
-        </TouchableOpacity>
-=======
       <View className="flex-row justify-between items-center px-5 pt-5">
         <Link href="/(auth)/welcome" asChild>
           <TouchableOpacity>
@@ -280,7 +273,6 @@
             </View>
           </TouchableOpacity>
         </Link>
->>>>>>> 8a069672
       </View>
 
       <ScrollView className="flex-1 p-5">
@@ -293,11 +285,7 @@
         </View>
 
         <Text className="text-2xl font-bold text-foreground text-center mb-5">
-<<<<<<< HEAD
-          Welcome Back
-=======
           The GreenThumb
->>>>>>> 8a069672
         </Text>
 
         {error && (
@@ -327,11 +315,7 @@
                 <TouchableOpacity
                   onPress={() => handleIdentifierTypeChange(true)}
                   className={`py-2 px-4 rounded-lg ${
-<<<<<<< HEAD
-                    isPhone ? "bg-primary" : "bg-cream-200"
-=======
                     isPhone ? "bg-primary" : "bg-cream-800/70"
->>>>>>> 8a069672
                   }`}
                 >
                   <Text className="text-primary-foreground">
@@ -388,11 +372,7 @@
               </TouchableOpacity>
 
               <TouchableOpacity
-<<<<<<< HEAD
-                className="bg-primary py-4 rounded-2xl items-center"
-=======
                 className="bg-primary py-4 rounded-lg items-center flex-row justify-center"
->>>>>>> 8a069672
                 onPress={onSignInPress}
                 disabled={isLoading || !isLoaded}
               >
@@ -460,11 +440,7 @@
             </View>
 
             <TouchableOpacity
-<<<<<<< HEAD
-              className="bg-primary py-4 rounded-2xl items-center"
-=======
               className="bg-primary py-4 rounded-lg items-center flex-row justify-center"
->>>>>>> 8a069672
               onPress={onVerifyPress}
               disabled={isLoading || !isLoaded}
             >
@@ -490,16 +466,11 @@
 
         <View className="flex-row justify-center mt-6 mb-8">
           <Text className="text-foreground">Don't have an account? </Text>
-<<<<<<< HEAD
-          <Link href="/sign-up">
-            <Text className="text-primary font-semibold">Sign up</Text>
-=======
           <Link href="/(auth)/sign-up" asChild>
             <TouchableOpacity className="flex-row items-center">
               <Text className="text-primary mr-1">Sign up</Text>
               <Ionicons name="person-add-outline" size={16} color="#5E994B" />
             </TouchableOpacity>
->>>>>>> 8a069672
           </Link>
         </View>
       </ScrollView>
